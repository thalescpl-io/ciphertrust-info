--- conflicted
+++ resolved
@@ -73,10 +73,7 @@
           pyinstaller ${{ matrix.pyinstaller_options }}
 
       - name: Add Asset to Existing Release
-<<<<<<< HEAD
-=======
-        if: ${{ steps.create_release.outputs.upload_url != '' }}
->>>>>>> 52c6406e
+        if: ${{ steps.create_release.outputs.upload_url == '' }}
         uses: actions/upload-release-asset@v1
         env:
           GITHUB_TOKEN: ${{ secrets.GITHUB_TOKEN }}
